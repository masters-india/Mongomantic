--- conflicted
+++ resolved
@@ -20,12 +20,7 @@
     @property
     @abstractmethod
     def _model(self) -> Type[MongoDBModel]:
-<<<<<<< HEAD
-        """User defined schema class, which should be a MongoDBModel derived class"""
-        pass
-=======
         raise NotImplementedError
->>>>>>> 10e2b725
 
     @property
     @abstractmethod
